use std::collections::{BTreeMap, VecDeque};
use std::marker::PhantomData;
use std::{fmt::Write, mem};

<<<<<<< HEAD
use bevy::ecs::event::{EventReaderState, EventWriterState, Events};
use bevy::ecs::schedule::IntoSystemDescriptor;
use bevy::{
    ecs::system::{
=======
use bevy::ecs::{
    schedule::IntoSystemDescriptor,
    event::{
        EventReaderState, EventWriterState, Events
    },
    system::{
>>>>>>> 84bb008a
        LocalState, ResMutState, ResState, Resource, SystemMeta, SystemParam, SystemParamFetch,
        SystemParamState,
    },
};

use bevy::{
    input::keyboard::KeyboardInput,
    prelude::*,
};
use bevy_console_parser::{parse_console_command, ValueRawOwned};
use bevy_egui::egui::epaint::text::cursor::CCursor;
use bevy_egui::egui::text_edit::CCursorRange;
use bevy_egui::egui::{Context, Id};
use bevy_egui::{
    egui::{self, Align, RichText, ScrollArea, TextEdit},
    EguiContext,
};

use crate::FromValueError;

/// Console command name.
///
/// # Example
///
/// `log "hello"`
///
/// ```
/// # use bevy_console::CommandName;
/// #
/// struct LogCommand;
///
/// impl CommandName for LogCommand {
///     fn command_name() -> &'static str {
///         "log"
///     }
/// }
/// ```
pub trait CommandName {
    /// Command name
    fn command_name() -> &'static str;
}

/// Parse arguments from values.
///
/// # Example
///
/// ```
/// # use bevy_console::{CommandArgs, FromValue, FromValueError, ValueRawOwned};
/// #
/// struct LogCommand {
///     msg: String,
/// }
///
/// impl CommandArgs for LogCommand {
///     fn from_values(values: &[ValueRawOwned]) -> Result<Self, FromValueError> {
///         let mut values = values.iter();
///         let msg = String::from_value_iter(&mut values, 0)?;
///
///         Ok(LogCommand {
///             msg
///         })
///     }
/// }
/// ```
pub trait CommandArgs: Sized {
    /// Parse arguments from values.
    fn from_values(values: &[ValueRawOwned]) -> Result<Self, FromValueError>;
}

/// Provides command usage information including description, arguments and their types.
///
/// # Example
///
/// ```
/// # use bevy_console::{CommandArgInfo, CommandHelp, CommandInfo, CommandName};
/// #
/// struct LogCommand {
///     msg: String,
/// }
/// #
/// # impl CommandName for LogCommand {
/// #     fn command_name() -> &'static str {
/// #         "log"
/// #     }
/// # }
///
/// impl CommandHelp for LogCommand {
///     fn command_help() -> Option<CommandInfo> {
///         Some(CommandInfo {
///             name: "log".to_string(),
///             description: Some("Prints a message to the console".to_string()),
///             args: vec![
///                 CommandArgInfo {
///                     name: "msg".to_string(),
///                     ty: "string".to_string(),
///                     description: Some("message to print".to_string()),
///                     optional: false,
///                 },
///             ],
///         })
///     }
/// }
/// ```
pub trait CommandHelp: CommandName {
    /// Help for a console command.
    fn command_help() -> Option<CommandInfo> {
        None
    }
}

/// Command information.
#[derive(Clone, Debug, PartialEq)]
pub struct CommandInfo {
    /// Command name
    pub name: String,
    /// Command description
    pub description: Option<String>,
    /// Command argument information
    pub args: Vec<CommandArgInfo>,
}

/// Command argument information.
#[derive(Clone, Debug, PartialEq)]
pub struct CommandArgInfo {
    /// Argument name
    pub name: String,
    /// Argument type as string
    pub ty: String,
    /// Argument description
    pub description: Option<String>,
    /// Is argument optional
    pub optional: bool,
}

impl CommandInfo {
    /// Compine command help into usage string.
    #[allow(unused_must_use)]
    pub fn help_text(&self) -> String {
        let mut buf = "Usage:\n\n".to_string();

        write!(buf, "  > {}", self.name);
        for CommandArgInfo { name, optional, .. } in &self.args {
            write!(buf, " ");
            if *optional {
                write!(buf, "[");
            } else {
                write!(buf, "<");
            }
            write!(buf, "{name}");
            if *optional {
                write!(buf, "]");
            } else {
                write!(buf, ">");
            }
        }
        writeln!(buf);
        writeln!(buf);

        if let Some(description) = &self.description {
            let description = description.lines().fold(String::new(), |mut buf, s| {
                let spaces = s.chars().take_while(|c| *c == ' ').count();
                for _ in 0..2usize.saturating_sub(spaces) {
                    buf.push(' ');
                }
                buf.push_str(s);
                buf.push('\n');
                buf
            });
            writeln!(buf, "{description}");
        }

        let longest_arg_name = self
            .args
            .iter()
            .map(|arg| arg.name.len())
            .max()
            .unwrap_or(0);
        let longest_arg_ty = self.args.iter().map(|arg| arg.ty.len()).max().unwrap_or(0);
        for CommandArgInfo {
            name,
            ty,
            description,
            optional,
        } in &self.args
        {
            write!(
                buf,
                "    {name} {}",
                " ".repeat(longest_arg_name - name.len())
            );
            if *optional {
                write!(buf, "[");
            } else {
                write!(buf, "<");
            }
            write!(buf, "{ty}");
            if *optional {
                write!(buf, "]");
            } else {
                write!(buf, ">");
            }
            write!(buf, "{}", " ".repeat(longest_arg_ty - ty.len()));

            match description {
                Some(description) => {
                    writeln!(buf, "   - {description}");
                }
                None => {
                    writeln!(buf);
                }
            }
        }

        buf
    }
}

/// Executed parsed console command.
///
/// Used to capture console commands which implement [`CommandName`], [`CommandArgs`] & [`CommandHelp`].
/// These can be easily implemented with the [`ConsoleCommand`](bevy_console_derive::ConsoleCommand) derive macro.
///
/// # Example
///
/// ```
/// # use bevy_console::ConsoleCommand;
/// #
/// /// Prints given arguments to the console.
/// #[derive(ConsoleCommand)]
/// #[console_command(name = "log")]
/// struct LogCommand {
///     /// Message to print
///     msg: String,
///     /// Number of times to print message
///     num: Option<i64>,
/// }
///
/// fn log_command(mut log: ConsoleCommand<LogCommand>) {
///     if let Some(LogCommand { msg, num }) = log.take() {
///         log.ok();
///     }
/// }
/// ```
pub struct ConsoleCommand<'w, 's, T> {
    command: Option<T>,
    console_line: EventWriter<'w, 's, PrintConsoleLine>,
}

impl<'w, 's, T> ConsoleCommand<'w, 's, T> {
    /// Returns Some(T) if the command was executed and arguments were valid.
    ///
    /// This method should only be called once.
    /// Consecutive calls will return None regardless if the command occured.
    pub fn take(&mut self) -> Option<T> {
        mem::take(&mut self.command)
    }

    /// Print `[ok]` in the console.
    pub fn ok(&mut self) {
        self.console_line
            .send(PrintConsoleLine::new("[ok]".to_string()));
    }

    /// Print `[failed]` in the console.
    pub fn failed(&mut self) {
        self.console_line
            .send(PrintConsoleLine::new("[failed]".to_string()));
    }

    /// Print a reply in the console.
    ///
    /// See [`reply!`](crate::reply) for usage with the [`format!`] syntax.
    pub fn reply(&mut self, msg: impl Into<String>) {
        self.console_line.send(PrintConsoleLine::new(msg.into()));
    }

    /// Print a reply in the console followed by `[ok]`.
    ///
    /// See [`reply_ok!`](crate::reply_ok) for usage with the [`format!`] syntax.
    pub fn reply_ok(&mut self, msg: impl Into<String>) {
        self.console_line.send(PrintConsoleLine::new(msg.into()));
        self.ok();
    }

    /// Print a reply in the console followed by `[failed]`.
    ///
    /// See [`reply_failed!`](crate::reply_failed) for usage with the [`format!`] syntax.
    pub fn reply_failed(&mut self, msg: impl Into<String>) {
        self.console_line.send(PrintConsoleLine::new(msg.into()));
        self.failed();
    }
}

pub struct ConsoleCommandState<T> {
    #[allow(clippy::type_complexity)]
    event_reader: EventReaderState<
        (
            LocalState<(usize, PhantomData<ConsoleCommandEntered>)>,
            ResState<Events<ConsoleCommandEntered>>,
        ),
        ConsoleCommandEntered,
    >,
    console_line: EventWriterState<(ResMutState<Events<PrintConsoleLine>>,), PrintConsoleLine>,
    marker: PhantomData<T>,
}

impl<'w, 's, T: Resource + CommandName + CommandArgs + CommandHelp> SystemParam
    for ConsoleCommand<'w, 's, T>
{
    type Fetch = ConsoleCommandState<T>;
}

unsafe impl<'w, 's, T: Resource> SystemParamState for ConsoleCommandState<T> {
<<<<<<< HEAD
=======

>>>>>>> 84bb008a
    fn init(world: &mut World, system_meta: &mut SystemMeta) -> Self {
        let event_reader = EventReaderState::init(world, system_meta);
        let console_line = EventWriterState::init(world, system_meta);

        ConsoleCommandState {
            event_reader,
            console_line,
            marker: PhantomData::default(),
        }
    }
}

impl<'w, 's, T: Resource + CommandName + CommandArgs + CommandHelp> SystemParamFetch<'w, 's>
    for ConsoleCommandState<T>
{
    type Item = ConsoleCommand<'w, 's, T>;

    #[inline]
    unsafe fn get_param(
        state: &'s mut Self,
        system_meta: &SystemMeta,
        world: &'w World,
        change_tick: u32,
    ) -> Self::Item {
        let mut event_reader =
            EventReaderState::get_param(&mut state.event_reader, system_meta, world, change_tick);
        let mut console_line =
            EventWriterState::get_param(&mut state.console_line, system_meta, world, change_tick);

        let command = event_reader
            .iter()
            .find(|cmd| cmd.command == T::command_name())
            .map(|cmd| T::from_values(&cmd.args))
            .and_then(|result| match result {
                Ok(value) => Some(value),
                Err(err) => {
                    console_line.send(PrintConsoleLine::new(err.to_string()));
                    match err {
                        FromValueError::UnexpectedArgType { .. }
                        | FromValueError::NotEnoughArgs
                        | FromValueError::Custom(_) => {
                            if let Some(help_text) = T::command_help() {
                                console_line.send(PrintConsoleLine::new(help_text.help_text()));
                            }
                        }
                        FromValueError::ValueTooLarge { .. } => {}
                    }
                    None
                }
            });

        ConsoleCommand {
            command,
            console_line,
        }
    }
}

/// Parsed raw console command into `command` and `args`.
#[derive(Clone, Debug, PartialEq)]
pub struct ConsoleCommandEntered {
    /// Command name
    pub command: String,
    /// Raw parsed arguments
    pub args: Vec<ValueRawOwned>,
}

/// Events to print to the console.
#[derive(Clone, Debug, Eq, PartialEq)]
pub struct PrintConsoleLine {
    /// Console line
    pub line: String,
}

impl PrintConsoleLine {
    /// Creates a new console line to print.
    pub const fn new(line: String) -> Self {
        Self { line }
    }
}

/// Key for toggling the console.
#[derive(Copy, Clone)]
pub enum ToggleConsoleKey {
    /// Keycode supported by bevy_input
    KeyCode(KeyCode),
    /// Raw scan code
    ScanCode(u32),
}

/// Console configuration
#[derive(Clone)]
pub struct ConsoleConfiguration {
    /// Registered keys for toggling the console
    pub keys: Vec<ToggleConsoleKey>,
    /// Left position
    pub left_pos: f32,
    /// Top position
    pub top_pos: f32,
    /// Console height
    pub height: f32,
    /// Console width
    pub width: f32,
    /// Registered console commands
    pub commands: BTreeMap<&'static str, Option<CommandInfo>>,
    /// Number of commands to store in history
    pub history_size: usize,
}

impl Default for ConsoleConfiguration {
    fn default() -> Self {
        Self {
            keys: vec![ToggleConsoleKey::KeyCode(KeyCode::Grave)],
            left_pos: 200.0,
            top_pos: 100.0,
            height: 400.0,
            width: 800.0,
            commands: BTreeMap::new(),
            history_size: 20,
        }
    }
}

/// Add a console commands to Bevy app.
pub trait AddConsoleCommand {
    /// Add a console command with a given system.
    ///
    /// This registers the console command so it will print with the built-in `help` console command.
    ///
    /// # Example
    ///
    /// ```
    /// # use bevy::prelude::*;
    /// # use bevy_console::{AddConsoleCommand, ConsoleCommand};
    /// #
    /// App::new()
    ///     .add_console_command::<LogCommand, _, _>(log_command);
    /// #
    /// # /// Prints given arguments to the console.
    /// # #[derive(ConsoleCommand)]
    /// # #[console_command(name = "log")]
    /// # struct LogCommand;
    /// #
    /// # fn log_command(mut log: ConsoleCommand<LogCommand>) {}
    /// ```
    fn add_console_command<T: CommandName + CommandHelp, Sys, Params>(
        &mut self,
        system: Sys,
    ) -> &mut Self
    where
        Sys: IntoSystemDescriptor<Params>;
}

impl AddConsoleCommand for App {
    fn add_console_command<T: CommandName + CommandHelp, Sys, Params>(
        &mut self,
        system: Sys,
    ) -> &mut Self
    where
        Sys: IntoSystemDescriptor<Params>,
    {
        let sys = move |mut config: ResMut<ConsoleConfiguration>| {
            let name = T::command_name();
            if config.commands.contains_key(name) {
                warn!(
                    "console command '{}' already registered and was overwritten",
                    name
                );
            }
            config.commands.insert(name, T::command_help());
        };

        self.add_startup_system(sys).add_system(system)
    }
}

/// Console open state
#[derive(Default)]
pub struct ConsoleOpen {
    /// Console open
    pub open: bool,
}

pub(crate) struct ConsoleState {
    pub(crate) buf: String,
    pub(crate) scrollback: Vec<String>,
    pub(crate) history: VecDeque<String>,
    pub(crate) history_index: usize,
}

impl Default for ConsoleState {
    fn default() -> Self {
        ConsoleState {
            buf: String::default(),
            scrollback: Vec::new(),
            history: VecDeque::from([String::new()]),
            history_index: 0,
        }
    }
}

pub(crate) fn console_ui(
    mut egui_context: ResMut<EguiContext>,
    config: Res<ConsoleConfiguration>,
    mut keyboard_input_events: EventReader<KeyboardInput>,
    mut state: ResMut<ConsoleState>,
    mut command_entered: EventWriter<ConsoleCommandEntered>,
    mut console_open: ResMut<ConsoleOpen>,
) {
    let pressed = keyboard_input_events
        .iter()
        .any(|code| console_key_pressed(code, &config.keys));
    if pressed {
        console_open.open = !console_open.open;
    }

    if console_open.open {
        egui::Window::new("Console")
            .collapsible(false)
            .default_pos([config.left_pos, config.top_pos])
            .default_size([config.width, config.height])
            .resizable(true)
            .show(egui_context.ctx_mut(), |ui| {
                ui.vertical(|ui| {
                    let scroll_height = ui.available_height() - 30.0;

                    // Scroll area
                    ScrollArea::vertical()
                        .auto_shrink([false, false])
                        .stick_to_bottom()
                        .max_height(scroll_height)
                        .show(ui, |ui| {
                            ui.vertical(|ui| {
                                for line in &state.scrollback {
                                    ui.label(RichText::new(line).monospace());
                                }
                            });

                            // Scroll to bottom if console just opened
                            if console_open.is_changed() {
                                ui.scroll_to_cursor(Some(Align::BOTTOM));
                            }
                        });

                    // Separator
                    ui.separator();

                    // Input
                    let text_edit = TextEdit::singleline(&mut state.buf)
                        .desired_width(f32::INFINITY)
                        .lock_focus(true)
                        .font(egui::TextStyle::Monospace);

                    // Handle enter
                    let text_edit_response = ui.add(text_edit);
                    if text_edit_response.lost_focus() && ui.input().key_pressed(egui::Key::Enter) {
                        if state.buf.trim().is_empty() {
                            state.scrollback.push(String::new());
                        } else {
                            let msg = format!("$ {}", state.buf);
                            state.scrollback.push(msg);
                            let cmd_string = state.buf.clone();
                            state.history.insert(1, cmd_string);
                            if state.history.len() > config.history_size + 1 {
                                state.history.pop_back();
                            }

                            match parse_console_command(&state.buf) {
                                Ok(cmd) => {
                                    let command = ConsoleCommandEntered {
                                        command: cmd.command.to_string(),
                                        args: cmd
                                            .args
                                            .into_iter()
                                            .map(ValueRawOwned::from)
                                            .collect(),
                                    };

                                    command_entered.send(command);
                                }
                                Err(_) => {
                                    state
                                        .scrollback
                                        .push("[error] invalid argument(s)".to_string());
                                }
                            }

                            state.buf.clear();
                        }
                    }

                    // Handle up and down through history
                    if text_edit_response.has_focus()
                        && ui.input().key_pressed(egui::Key::ArrowUp)
                        && state.history.len() > 1
                        && state.history_index < state.history.len() - 1
                    {
                        if state.history_index == 0 && !state.buf.trim().is_empty() {
                            *state.history.get_mut(0).unwrap() = state.buf.clone();
                        }

                        state.history_index += 1;
                        let previous_item = state.history.get(state.history_index).unwrap().clone();
                        state.buf = previous_item;

                        set_cursor_pos(ui.ctx(), text_edit_response.id, state.buf.len());
                    } else if text_edit_response.has_focus()
                        && ui.input().key_pressed(egui::Key::ArrowDown)
                        && state.history_index > 0
                    {
                        state.history_index -= 1;
                        let next_item = state.history.get(state.history_index).unwrap().clone();
                        state.buf = next_item;

                        set_cursor_pos(ui.ctx(), text_edit_response.id, state.buf.len());
                    }

                    // Focus on input
                    ui.memory().request_focus(text_edit_response.id);
                });
            });
    }
}

pub(crate) fn receive_console_line(
    mut console_state: ResMut<ConsoleState>,
    mut events: EventReader<PrintConsoleLine>,
) {
    for event in events.iter() {
        let event: &PrintConsoleLine = event;
        console_state.scrollback.push(event.line.clone());
    }
}

fn console_key_pressed(
    keyboard_input: &KeyboardInput,
    configured_keys: &[ToggleConsoleKey],
) -> bool {
    if !keyboard_input.state.is_pressed() {
        return false;
    }

    for configured_key in configured_keys {
        match configured_key {
            ToggleConsoleKey::KeyCode(configured_key_code) => match keyboard_input.key_code {
                None => continue,
                Some(pressed_key) => {
                    if configured_key_code == &pressed_key {
                        return true;
                    }
                }
            },
            ToggleConsoleKey::ScanCode(configured_scan_code) => {
                if &keyboard_input.scan_code == configured_scan_code {
                    return true;
                }
            }
        }
    }

    false
}

fn set_cursor_pos(ctx: &Context, id: Id, pos: usize) {
    if let Some(mut state) = TextEdit::load_state(ctx, id) {
        state.set_ccursor_range(Some(CCursorRange::one(CCursor::new(pos))));
        state.store(ctx, id);
    }
}

#[cfg(test)]
mod tests {
    use super::*;
    use bevy::input::ElementState;

    #[test]
    fn test_console_key_pressed_scan_code() {
        let input = KeyboardInput {
            scan_code: 41,
            key_code: None,
            state: ElementState::Pressed,
        };

        let config = vec![ToggleConsoleKey::ScanCode(41)];

        let result = console_key_pressed(&input, &config);
        assert!(result);
    }

    #[test]
    fn test_console_wrong_key_pressed_scan_code() {
        let input = KeyboardInput {
            scan_code: 42,
            key_code: None,
            state: ElementState::Pressed,
        };

        let config = vec![ToggleConsoleKey::ScanCode(41)];

        let result = console_key_pressed(&input, &config);
        assert!(!result);
    }

    #[test]
    fn test_console_key_pressed_key_code() {
        let input = KeyboardInput {
            scan_code: 0,
            key_code: Some(KeyCode::Grave),
            state: ElementState::Pressed,
        };

        let config = vec![ToggleConsoleKey::KeyCode(KeyCode::Grave)];

        let result = console_key_pressed(&input, &config);
        assert!(result);
    }

    #[test]
    fn test_console_wrong_key_pressed_key_code() {
        let input = KeyboardInput {
            scan_code: 0,
            key_code: Some(KeyCode::A),
            state: ElementState::Pressed,
        };

        let config = vec![ToggleConsoleKey::KeyCode(KeyCode::Grave)];

        let result = console_key_pressed(&input, &config);
        assert!(!result);
    }

    #[test]
    fn test_console_key_right_key_but_not_pressed() {
        let input = KeyboardInput {
            scan_code: 0,
            key_code: Some(KeyCode::Grave),
            state: ElementState::Released,
        };

        let config = vec![ToggleConsoleKey::KeyCode(KeyCode::Grave)];

        let result = console_key_pressed(&input, &config);
        assert!(!result);
    }
}<|MERGE_RESOLUTION|>--- conflicted
+++ resolved
@@ -2,19 +2,14 @@
 use std::marker::PhantomData;
 use std::{fmt::Write, mem};
 
-<<<<<<< HEAD
 use bevy::ecs::event::{EventReaderState, EventWriterState, Events};
 use bevy::ecs::schedule::IntoSystemDescriptor;
-use bevy::{
-    ecs::system::{
-=======
 use bevy::ecs::{
     schedule::IntoSystemDescriptor,
     event::{
         EventReaderState, EventWriterState, Events
     },
     system::{
->>>>>>> 84bb008a
         LocalState, ResMutState, ResState, Resource, SystemMeta, SystemParam, SystemParamFetch,
         SystemParamState,
     },
@@ -328,10 +323,6 @@
 }
 
 unsafe impl<'w, 's, T: Resource> SystemParamState for ConsoleCommandState<T> {
-<<<<<<< HEAD
-=======
-
->>>>>>> 84bb008a
     fn init(world: &mut World, system_meta: &mut SystemMeta) -> Self {
         let event_reader = EventReaderState::init(world, system_meta);
         let console_line = EventWriterState::init(world, system_meta);
